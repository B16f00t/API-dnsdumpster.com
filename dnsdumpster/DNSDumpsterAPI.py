--- conflicted
+++ resolved
@@ -31,29 +31,9 @@
         for tr in trs:
             tds = tr.findAll('td')
             pattern_ip = r'([0-9]{1,3}\.[0-9]{1,3}\.[0-9]{1,3}\.[0-9]{1,3})'
-<<<<<<< HEAD
-            ip = re.findall(pattern_ip, tds[1].text)[0]
-            domain = str(tds[0]).split('<br/>')[0].split('>')[1]
-            header = ' '.join(tds[0].text.replace('\n', '').split(' ')[1:])
-            reverse_dns = tds[1].find('span', attrs={}).text
-
-            additional_info = tds[2].text
-            country = tds[2].find('span', attrs={}).text
-            autonomous_system = additional_info.split(' ')[0]
-            provider = ' '.join(additional_info.split(' ')[1:])
-            provider = provider.replace(country, '')
-            data = {'domain': domain,
-                    'ip': ip,
-                    'reverse_dns': reverse_dns,
-                    'as': autonomous_system,
-                    'provider': provider,
-                    'country': country,
-                    'header': header}
-            res.append(data)
-=======
             try:
                 ip = re.findall(pattern_ip, tds[1].text)[0]
-                domain = tds[0].text.replace('\n', '').split(' ')[0]
+                domain = str(tds[0]).split('<br/>')[0].split('>')[1]
                 header = ' '.join(tds[0].text.replace('\n', '').split(' ')[1:])
                 reverse_dns = tds[1].find('span', attrs={}).text
 
@@ -72,7 +52,6 @@
                 res.append(data)
             except:
                 pass
->>>>>>> 0a4c43f0
         return res
 
     def retrieve_txt_record(self, table):
